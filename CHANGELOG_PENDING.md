# Unreleased Changes

## vX.X

Special thanks to external contributors on this release:

Friendly reminder, we have a [bug bounty program](https://hackerone.com/tendermint).

### BREAKING CHANGES

- CLI/RPC/Config
  - [config] \#5598 The `test_fuzz` and `test_fuzz_config` P2P settings have been removed. (@erikgrinaker)

- Apps

- P2P Protocol

- Go API
<<<<<<< HEAD
  - [abci/client, proxy] \#5673 `Async` funcs return an error, `Sync` and `Async` funcs accept `context.Context` (@melekes)
=======
  - [p2p] Removed unused function `MakePoWTarget`. (@erikgrinaker)
>>>>>>> b435d9aa

- [libs/os] Kill() and {Must,}{Read,Write}File() functions have been removed. (@alessio)

- Blockchain Protocol

### FEATURES

- [libs/math] \#5665 Make fractions unsigned integers (uint64) (@cmwaters)

### IMPROVEMENTS

- [crypto/ed25519] \#5632 Adopt zip215 `ed25519` verification. (@marbar3778)
- [privval] \#5603 Add `--key` to `init`, `gen_validator`, `testnet` & `unsafe_reset_priv_validator` for use in generating `secp256k1` keys.
- [abci/client] \#5673 `Async` requests return an error if queue is full (@melekes)
- [mempool] \#5673 Cancel `CheckTx` requests if RPC client disconnects or times out (@melekes)

### BUG FIXES

- [rpc] \#5660 Set `application/json` as the `Content-Type` header in RPC responses.
- [types] \#5523 Change json naming of `PartSetHeader` within `BlockID` from `parts` to `part_set_header` (@marbar3778)
- [privval] \#5638 Increase read/write timeout to 5s and calculate ping interval based on it (@JoeKash)<|MERGE_RESOLUTION|>--- conflicted
+++ resolved
@@ -16,11 +16,8 @@
 - P2P Protocol
 
 - Go API
-<<<<<<< HEAD
   - [abci/client, proxy] \#5673 `Async` funcs return an error, `Sync` and `Async` funcs accept `context.Context` (@melekes)
-=======
   - [p2p] Removed unused function `MakePoWTarget`. (@erikgrinaker)
->>>>>>> b435d9aa
 
 - [libs/os] Kill() and {Must,}{Read,Write}File() functions have been removed. (@alessio)
 
