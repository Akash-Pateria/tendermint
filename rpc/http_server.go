// Commons for HTTP handling
package rpc

import (
	"bytes"
	"fmt"
	"net/http"
	"runtime/debug"
	"time"

	"github.com/tendermint/tendermint/binary"
	. "github.com/tendermint/tendermint/common"
<<<<<<< HEAD
)

func StartHTTPServer(listenAddr string, funcMap map[string]*RPCFunc) {
	log.Info(Fmt("Starting RPC HTTP server on %s", listenAddr))
	mux := http.NewServeMux()
	RegisterRPCFuncs(mux, funcMap)
=======
	"github.com/tendermint/tendermint/config"
	"github.com/tendermint/tendermint/events"
)

func StartHTTPServer(ew *events.EventSwitch) {
	initHandlers(ew)

	log.Info(Fmt("Starting RPC HTTP server on %s", config.App().GetString("RPC.HTTP.ListenAddr")))
>>>>>>> 73565569
	go func() {
		res := http.ListenAndServe(
			listenAddr,
			RecoverAndLogHandler(mux),
		)
		log.Crit("RPC HTTPServer stopped", "result", res)
	}()

}

func WriteRPCResponse(w http.ResponseWriter, res RPCResponse) {
	buf, n, err := new(bytes.Buffer), new(int64), new(error)
	binary.WriteJSON(res, buf, n, err)
	if *err != nil {
		log.Warn("Failed to write JSON RPCResponse", "error", err)
	}

	w.Header().Set("Content-Type", "application/json")
	w.WriteHeader(200)
	w.Write(buf.Bytes())
}

//-----------------------------------------------------------------------------

// Wraps an HTTP handler, adding error logging.
//
// If the inner function panics, the outer function recovers, logs, sends an
// HTTP 500 error response.
func RecoverAndLogHandler(handler http.Handler) http.Handler {
	return http.HandlerFunc(func(w http.ResponseWriter, r *http.Request) {
		// Wrap the ResponseWriter to remember the status
		rww := &ResponseWriterWrapper{-1, w}
		begin := time.Now()

		// Common headers
		origin := r.Header.Get("Origin")
		rww.Header().Set("Access-Control-Allow-Origin", origin)
		rww.Header().Set("Access-Control-Allow-Credentials", "true")
		rww.Header().Set("Access-Control-Expose-Headers", "X-Server-Time")
		rww.Header().Set("X-Server-Time", fmt.Sprintf("%v", begin.Unix()))

		defer func() {
			// Send a 500 error if a panic happens during a handler.
			// Without this, Chrome & Firefox were retrying aborted ajax requests,
			// at least to my localhost.
			if e := recover(); e != nil {

				// If RPCResponse
				if res, ok := e.(RPCResponse); ok {
					WriteRPCResponse(rww, res)
				} else {
					// For the rest,
					log.Error("Panic in HTTP handler", "error", e, "stack", string(debug.Stack()))
					rww.WriteHeader(http.StatusInternalServerError)
					WriteRPCResponse(rww, NewRPCResponse(nil, Fmt("Internal Server Error: %v", e)))
				}
			}

			// Finally, log.
			durationMS := time.Since(begin).Nanoseconds() / 1000000
			if rww.Status == -1 {
				rww.Status = 200
			}
			log.Debug("Served HTTP response",
				"method", r.Method, "url", r.URL,
				"status", rww.Status, "duration", durationMS,
				"remoteAddr", r.RemoteAddr,
			)
		}()

		handler.ServeHTTP(rww, r)
	})
}

// Remember the status for logging
type ResponseWriterWrapper struct {
	Status int
	http.ResponseWriter
}

func (w *ResponseWriterWrapper) WriteHeader(status int) {
	w.Status = status
	w.ResponseWriter.WriteHeader(status)
}<|MERGE_RESOLUTION|>--- conflicted
+++ resolved
@@ -10,23 +10,16 @@
 
 	"github.com/tendermint/tendermint/binary"
 	. "github.com/tendermint/tendermint/common"
-<<<<<<< HEAD
+	"github.com/tendermint/tendermint/events"
 )
 
-func StartHTTPServer(listenAddr string, funcMap map[string]*RPCFunc) {
+func StartHTTPServer(listenAddr string, funcMap map[string]*RPCFunc, evsw *events.EventSwitch) {
 	log.Info(Fmt("Starting RPC HTTP server on %s", listenAddr))
 	mux := http.NewServeMux()
 	RegisterRPCFuncs(mux, funcMap)
-=======
-	"github.com/tendermint/tendermint/config"
-	"github.com/tendermint/tendermint/events"
-)
-
-func StartHTTPServer(ew *events.EventSwitch) {
-	initHandlers(ew)
-
-	log.Info(Fmt("Starting RPC HTTP server on %s", config.App().GetString("RPC.HTTP.ListenAddr")))
->>>>>>> 73565569
+	if evsw != nil {
+		RegisterEventsHandler(mux, evsw)
+	}
 	go func() {
 		res := http.ListenAndServe(
 			listenAddr,
@@ -34,7 +27,6 @@
 		)
 		log.Crit("RPC HTTPServer stopped", "result", res)
 	}()
-
 }
 
 func WriteRPCResponse(w http.ResponseWriter, res RPCResponse) {
